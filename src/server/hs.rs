--- conflicted
+++ resolved
@@ -1368,15 +1368,9 @@
         if let Err(e) = rc {
             sess.common.send_fatal_alert(AlertDescription::AccessDenied);
             return Err(e);
-<<<<<<< HEAD
-        } else {
-            trace!("client CertificateVerify OK");
-            sess.client_cert_chain = Some(self.client_cert.take_chain());
-=======
->>>>>>> c0d2b8de
-        }
-
-        debug!("client CertificateVerify OK");
+        }
+
+        trace!("client CertificateVerify OK");
         sess.client_cert_chain = Some(self.client_cert.take_chain());
 
         self.handshake.transcript.add_message(&m);
@@ -1420,15 +1414,9 @@
         if let Err(e) = rc {
             sess.common.send_fatal_alert(AlertDescription::AccessDenied);
             return Err(e);
-<<<<<<< HEAD
-        } else {
-            trace!("client CertificateVerify OK");
-            sess.client_cert_chain = Some(self.client_cert.take_chain());
-=======
->>>>>>> c0d2b8de
-        }
-
-        debug!("client CertificateVerify OK");
+        }
+
+        trace!("client CertificateVerify OK");
         sess.client_cert_chain = Some(self.client_cert.take_chain());
 
         self.handshake.transcript.add_message(&m);
